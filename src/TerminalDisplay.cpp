--- conflicted
+++ resolved
@@ -115,15 +115,9 @@
     _screenWindow = window;
 
     if (_screenWindow) {
-<<<<<<< HEAD
-        connect(_screenWindow , SIGNAL(outputChanged()) , this , SLOT(updateLineProperties()));
-        connect(_screenWindow , SIGNAL(outputChanged()) , this , SLOT(updateImage()));
-        connect(_screenWindow , SIGNAL(currentResultLineChanged()) , this , SLOT(updateImage()));
-=======
         connect(_screenWindow.data() , &Konsole::ScreenWindow::outputChanged , this , &Konsole::TerminalDisplay::updateLineProperties);
         connect(_screenWindow.data() , &Konsole::ScreenWindow::outputChanged , this , &Konsole::TerminalDisplay::updateImage);
         connect(_screenWindow.data() , &Konsole::ScreenWindow::currentResultLineChanged , this , &Konsole::TerminalDisplay::updateImage);
->>>>>>> 4f5f0dbc
         _screenWindow->setWindowLines(_lines);
     }
 }
@@ -373,17 +367,10 @@
     // set the scroll bar's slider to occupy the whole area of the scroll bar initially
     setScroll(0, 0);
     _scrollBar->setCursor(Qt::ArrowCursor);
-<<<<<<< HEAD
-    connect(_scrollBar, SIGNAL(valueChanged(int)),
-            this, SLOT(scrollBarPositionChanged(int)));
-    connect(_scrollBar, SIGNAL(sliderMoved(int)),
-            this, SLOT(viewScrolledByUser()));
-=======
     connect(_scrollBar, &QScrollBar::valueChanged,
             this, &Konsole::TerminalDisplay::scrollBarPositionChanged);
     connect(_scrollBar, &QScrollBar::sliderMoved,
             this, &Konsole::TerminalDisplay::viewScrolledByUser);
->>>>>>> 4f5f0dbc
 
     // setup timers for blinking text
     _blinkTextTimer = new QTimer(this);
@@ -2938,10 +2925,6 @@
     if (suspended) {
         QTimer::singleShot(10000, this, SLOT(dismissOutputSuspendedMessage()));
     }
-    // Remove message after a few seconds
-    if (suspended) {
-        QTimer::singleShot(10000, this, SLOT(dismissOutputSuspendedMessage()));
-    }
 
     _outputSuspendedLabel->setVisible(suspended);
 }
