/*
    Copyright 2006-2008 by Robert Knight <robertknight@gmail.com>

    This program is free software; you can redistribute it and/or modify
    it under the terms of the GNU General Public License as published by
    the Free Software Foundation; either version 2 of the License, or
    (at your option) any later version.

    This program is distributed in the hope that it will be useful,
    but WITHOUT ANY WARRANTY; without even the implied warranty of
    MERCHANTABILITY or FITNESS FOR A PARTICULAR PURPOSE.  See the
    GNU General Public License for more details.

    You should have received a copy of the GNU General Public License
    along with this program; if not, write to the Free Software
    Foundation, Inc., 51 Franklin Street, Fifth Floor, Boston, MA
    02110-1301  USA.
*/

// Own
#include "IncrementalSearchBar.h"

// Qt
#include <QHBoxLayout>
#include <QLabel>
#include <QtGui/QKeyEvent>
#include <QtCore/QTimer>
#include <QToolButton>
#include <QMenu>

// KDE
#include <KColorScheme>
#include <QLineEdit>
#include <KLocalizedString>
#include <KIcon>

using namespace Konsole;

IncrementalSearchBar::IncrementalSearchBar(QWidget* aParent)
    : QWidget(aParent)
    , _searchEdit(0)
    , _caseSensitive(0)
    , _regExpression(0)
    , _highlightMatches(0)
    , _reverseSearch(0)
    , _findNextButton(0)
    , _findPreviousButton(0)
    , _searchFromButton(0)
{
    QHBoxLayout* barLayout = new QHBoxLayout(this);

    QToolButton* closeButton = new QToolButton(this);
    closeButton->setObjectName(QLatin1String("close-button"));
    closeButton->setToolTip(i18nc("@info:tooltip", "Close the search bar"));
    closeButton->setAutoRaise(true);
    closeButton->setIcon(KIcon("dialog-close"));
    connect(closeButton , &QToolButton::clicked , this , &Konsole::IncrementalSearchBar::closeClicked);

    QLabel* findLabel = new QLabel(i18nc("@label:textbox", "Find:"), this);
    _searchEdit = new QLineEdit(this);
    _searchEdit->setClearButtonEnabled(true);
    _searchEdit->installEventFilter(this);
    _searchEdit->setObjectName(QLatin1String("search-edit"));
    _searchEdit->setToolTip(i18nc("@info:tooltip", "Enter the text to search for here"));

    // text box may be a minimum of 6 characters wide and a maximum of 10 characters wide
    // (since the maxWidth metric is used here, more characters probably will fit in than 6
    //  and 10)
    QFontMetrics metrics(_searchEdit->font());
    int maxWidth = metrics.maxWidth();
    _searchEdit->setMinimumWidth(maxWidth * 6);
    _searchEdit->setMaximumWidth(maxWidth * 10);

    _searchTimer = new QTimer(this);
    _searchTimer->setInterval(250);
    _searchTimer->setSingleShot(true);
<<<<<<< HEAD
    connect(_searchTimer , SIGNAL(timeout()) , this , SLOT(notifySearchChanged()));
    connect(_searchEdit , SIGNAL(clearButtonClicked()) , this , SLOT(clearLineEdit()));
    connect(_searchEdit , SIGNAL(textChanged(QString)) , _searchTimer , SLOT(start()));
=======
    connect(_searchTimer , &QTimer::timeout , this , &Konsole::IncrementalSearchBar::notifySearchChanged);
    connect(_searchEdit , &QLineEdit::textChanged , _searchTimer , static_cast<void(QTimer::*)()>(&QTimer::start));
>>>>>>> 4f5f0dbc

    _findNextButton = new QToolButton(this);
    _findNextButton->setObjectName(QLatin1String("find-next-button"));
    _findNextButton->setText(i18nc("@action:button Go to the next phrase", "Next"));
    _findNextButton->setToolButtonStyle(Qt::ToolButtonTextBesideIcon);
    _findNextButton->setToolTip(i18nc("@info:tooltip", "Find the next match for the current search phrase"));
<<<<<<< HEAD
    connect(_findNextButton , SIGNAL(clicked()) , this , SIGNAL(findNextClicked()));
=======
    connect(_findNextButton , &QToolButton::clicked , this , &Konsole::IncrementalSearchBar::findNextClicked);
>>>>>>> 4f5f0dbc

    _findPreviousButton = new QToolButton(this);
    _findPreviousButton->setObjectName(QLatin1String("find-previous-button"));
    _findPreviousButton->setText(i18nc("@action:button Go to the previous phrase", "Previous"));
    _findPreviousButton->setToolButtonStyle(Qt::ToolButtonTextBesideIcon);
    _findPreviousButton->setToolTip(i18nc("@info:tooltip", "Find the previous match for the current search phrase"));
<<<<<<< HEAD
    connect(_findPreviousButton , SIGNAL(clicked()) , this , SIGNAL(findPreviousClicked()));
=======
    connect(_findPreviousButton , &QToolButton::clicked , this , &Konsole::IncrementalSearchBar::findPreviousClicked);
>>>>>>> 4f5f0dbc


    _searchFromButton = new QToolButton(this);
    _searchFromButton->setObjectName(QLatin1String("search-from-button"));
<<<<<<< HEAD
    connect(_searchFromButton , SIGNAL(clicked()) , this , SIGNAL(searchFromClicked()));
=======
    connect(_searchFromButton , &QToolButton::clicked , this , &Konsole::IncrementalSearchBar::searchFromClicked);
>>>>>>> 4f5f0dbc

    QToolButton* optionsButton = new QToolButton(this);
    optionsButton->setObjectName(QLatin1String("find-options-button"));
    optionsButton->setText(i18nc("@action:button Display options menu", "Options"));
    optionsButton->setCheckable(false);
    optionsButton->setPopupMode(QToolButton::InstantPopup);
    optionsButton->setArrowType(Qt::DownArrow);
    optionsButton->setToolButtonStyle(Qt::ToolButtonTextOnly);
    optionsButton->setToolTip(i18nc("@info:tooltip", "Display the options menu"));

    barLayout->addWidget(closeButton);
    barLayout->addWidget(findLabel);
    barLayout->addWidget(_searchEdit);
    barLayout->addWidget(_findNextButton);
    barLayout->addWidget(_findPreviousButton);
    barLayout->addWidget(_searchFromButton);
    barLayout->addWidget(optionsButton);

    // Fill the options menu
    QMenu* optionsMenu = new QMenu(this);
    optionsButton->setMenu(optionsMenu);

    _caseSensitive = optionsMenu->addAction(i18nc("@item:inmenu", "Case sensitive"));
    _caseSensitive->setCheckable(true);
    _caseSensitive->setToolTip(i18nc("@info:tooltip", "Sets whether the search is case sensitive"));
    connect(_caseSensitive, &QAction::toggled,
            this, &Konsole::IncrementalSearchBar::matchCaseToggled);

    _regExpression = optionsMenu->addAction(i18nc("@item:inmenu", "Match regular expression"));
    _regExpression->setCheckable(true);
    connect(_regExpression, &QAction::toggled,
            this, &Konsole::IncrementalSearchBar::matchRegExpToggled);

    _highlightMatches = optionsMenu->addAction(i18nc("@item:inmenu", "Highlight all matches"));
    _highlightMatches->setCheckable(true);
    _highlightMatches->setToolTip(i18nc("@info:tooltip", "Sets whether matching text should be highlighted"));
    _highlightMatches->setChecked(true);
    connect(_highlightMatches, &QAction::toggled,
            this, &Konsole::IncrementalSearchBar::highlightMatchesToggled);

    _reverseSearch = optionsMenu->addAction(i18n("Search backwards"));
    _reverseSearch->setCheckable(true);
    _reverseSearch->setToolTip(i18n("Sets whether search should start from the bottom"));
    _reverseSearch->setChecked(true);
    connect(_reverseSearch, &QAction::toggled,
            this, &Konsole::IncrementalSearchBar::updateButtonsAccordingToReverseSearchSetting);
    updateButtonsAccordingToReverseSearchSetting();

    _reverseSearch = optionsMenu->addAction(i18n("Search backwards"));
    _reverseSearch->setCheckable(true);
    _reverseSearch->setToolTip(i18n("Sets whether search should start from the bottom"));
    _reverseSearch->setChecked(true);
    connect(_reverseSearch, SIGNAL(toggled(bool)),
            this, SLOT(updateButtonsAccordingToReverseSearchSetting()));
    updateButtonsAccordingToReverseSearchSetting();

    barLayout->addStretch();

    barLayout->setContentsMargins(4, 4, 4, 4);

    setLayout(barLayout);
}

void IncrementalSearchBar::notifySearchChanged()
{
    emit searchChanged(searchText());
}

void IncrementalSearchBar::updateButtonsAccordingToReverseSearchSetting()
{
    Q_ASSERT(_reverseSearch);
    if (_reverseSearch->isChecked()) {
        _searchFromButton->setText(i18nc("@action:button Search from bottom", "From bottom"));
        _searchFromButton->setToolTip(i18n("Search for the current search phrase from the bottom"));
        _findNextButton->setIcon(KIcon("go-up-search"));
        _findPreviousButton->setIcon(KIcon("go-down-search"));
    } else {
        _searchFromButton->setText(i18nc("@action:button Search from top", "From top"));
        _searchFromButton->setToolTip(i18n("Search for the current search phrase from the top"));
        _findNextButton->setIcon(KIcon("go-down-search"));
        _findPreviousButton->setIcon(KIcon("go-up-search"));
    }
}

QString IncrementalSearchBar::searchText()
{
    return _searchEdit->text();
}

void IncrementalSearchBar::setSearchText(const QString& text)
{
    if (text != searchText())
        _searchEdit->setText(text);
}

bool IncrementalSearchBar::eventFilter(QObject* watched , QEvent* aEvent)
{
    if (watched == _searchEdit) {
        if (aEvent->type() == QEvent::KeyPress) {
            QKeyEvent* keyEvent = static_cast<QKeyEvent*>(aEvent);

            if (keyEvent->key() == Qt::Key_Escape) {
                emit closeClicked();
                return true;
            }

            if (keyEvent->key() == Qt::Key_Return && !keyEvent->modifiers()) {
                _findNextButton->click();
                return true;
            }

            if ((keyEvent->key() == Qt::Key_Return) && (keyEvent->modifiers() == Qt::ShiftModifier)) {
                _findPreviousButton->click();
                return true;
            }

            if ((keyEvent->key() == Qt::Key_Return) && (keyEvent->modifiers() == Qt::ControlModifier)) {
                _searchFromButton->click();
                return true;
            }
        }
    }

    return QWidget::eventFilter(watched, aEvent);
}

void IncrementalSearchBar::keyPressEvent(QKeyEvent* event)
{
    static QSet<int> movementKeysToPassAlong = QSet<int>()
        << Qt::Key_PageUp
        << Qt::Key_PageDown
        << Qt::Key_Up
        << Qt::Key_Down;

    if (movementKeysToPassAlong.contains(event->key()) &&
            (event->modifiers() == Qt::ShiftModifier)) {
        emit unhandledMovementKeyPressed(event);
    } else {
        QWidget::keyPressEvent(event);
    }
}

void IncrementalSearchBar::setVisible(bool visible)
{
    QWidget::setVisible(visible);

    if (visible) {
        focusLineEdit();
    }
}

void IncrementalSearchBar::setFoundMatch(bool match)
{
    if (!match && !_searchEdit->text().isEmpty()) {
        KStatefulBrush backgroundBrush(KColorScheme::View, KColorScheme::NegativeBackground);

        QString matchStyleSheet = QString("QLineEdit{ background-color:%1 }")
                                  .arg(backgroundBrush.brush(_searchEdit).color().name());

        _searchEdit->setStyleSheet(matchStyleSheet);
    } else if (_searchEdit->text().isEmpty()) {
        clearLineEdit();
    } else {
        KStatefulBrush backgroundBrush(KColorScheme::View, KColorScheme::PositiveBackground);

        QString matchStyleSheet = QString("QLineEdit{ background-color:%1 }")
                                  .arg(backgroundBrush.brush(_searchEdit).color().name());

        _searchEdit->setStyleSheet(matchStyleSheet);
    }
}

void IncrementalSearchBar::clearLineEdit()
{
    _searchEdit->setStyleSheet(QString());
}

void IncrementalSearchBar::focusLineEdit()
{
    _searchEdit->setFocus(Qt::ActiveWindowFocusReason);
    _searchEdit->selectAll();
}

const QBitArray IncrementalSearchBar::optionsChecked()
{
    QBitArray options(4, 0);

    if (_caseSensitive->isChecked()) options.setBit(MatchCase);
    if (_regExpression->isChecked()) options.setBit(RegExp);
    if (_highlightMatches->isChecked()) options.setBit(HighlightMatches);
    if (_reverseSearch->isChecked()) options.setBit(ReverseSearch);

    return options;
}
<|MERGE_RESOLUTION|>--- conflicted
+++ resolved
@@ -74,45 +74,27 @@
     _searchTimer = new QTimer(this);
     _searchTimer->setInterval(250);
     _searchTimer->setSingleShot(true);
-<<<<<<< HEAD
-    connect(_searchTimer , SIGNAL(timeout()) , this , SLOT(notifySearchChanged()));
-    connect(_searchEdit , SIGNAL(clearButtonClicked()) , this , SLOT(clearLineEdit()));
-    connect(_searchEdit , SIGNAL(textChanged(QString)) , _searchTimer , SLOT(start()));
-=======
     connect(_searchTimer , &QTimer::timeout , this , &Konsole::IncrementalSearchBar::notifySearchChanged);
     connect(_searchEdit , &QLineEdit::textChanged , _searchTimer , static_cast<void(QTimer::*)()>(&QTimer::start));
->>>>>>> 4f5f0dbc
 
     _findNextButton = new QToolButton(this);
     _findNextButton->setObjectName(QLatin1String("find-next-button"));
     _findNextButton->setText(i18nc("@action:button Go to the next phrase", "Next"));
     _findNextButton->setToolButtonStyle(Qt::ToolButtonTextBesideIcon);
     _findNextButton->setToolTip(i18nc("@info:tooltip", "Find the next match for the current search phrase"));
-<<<<<<< HEAD
-    connect(_findNextButton , SIGNAL(clicked()) , this , SIGNAL(findNextClicked()));
-=======
     connect(_findNextButton , &QToolButton::clicked , this , &Konsole::IncrementalSearchBar::findNextClicked);
->>>>>>> 4f5f0dbc
 
     _findPreviousButton = new QToolButton(this);
     _findPreviousButton->setObjectName(QLatin1String("find-previous-button"));
     _findPreviousButton->setText(i18nc("@action:button Go to the previous phrase", "Previous"));
     _findPreviousButton->setToolButtonStyle(Qt::ToolButtonTextBesideIcon);
     _findPreviousButton->setToolTip(i18nc("@info:tooltip", "Find the previous match for the current search phrase"));
-<<<<<<< HEAD
-    connect(_findPreviousButton , SIGNAL(clicked()) , this , SIGNAL(findPreviousClicked()));
-=======
     connect(_findPreviousButton , &QToolButton::clicked , this , &Konsole::IncrementalSearchBar::findPreviousClicked);
->>>>>>> 4f5f0dbc
 
 
     _searchFromButton = new QToolButton(this);
     _searchFromButton->setObjectName(QLatin1String("search-from-button"));
-<<<<<<< HEAD
-    connect(_searchFromButton , SIGNAL(clicked()) , this , SIGNAL(searchFromClicked()));
-=======
     connect(_searchFromButton , &QToolButton::clicked , this , &Konsole::IncrementalSearchBar::searchFromClicked);
->>>>>>> 4f5f0dbc
 
     QToolButton* optionsButton = new QToolButton(this);
     optionsButton->setObjectName(QLatin1String("find-options-button"));
@@ -159,14 +141,6 @@
     _reverseSearch->setChecked(true);
     connect(_reverseSearch, &QAction::toggled,
             this, &Konsole::IncrementalSearchBar::updateButtonsAccordingToReverseSearchSetting);
-    updateButtonsAccordingToReverseSearchSetting();
-
-    _reverseSearch = optionsMenu->addAction(i18n("Search backwards"));
-    _reverseSearch->setCheckable(true);
-    _reverseSearch->setToolTip(i18n("Sets whether search should start from the bottom"));
-    _reverseSearch->setChecked(true);
-    connect(_reverseSearch, SIGNAL(toggled(bool)),
-            this, SLOT(updateButtonsAccordingToReverseSearchSetting()));
     updateButtonsAccordingToReverseSearchSetting();
 
     barLayout->addStretch();
